import { useState, useMemo, useEffect, useCallback, useRef } from "react";
import {
  useWriteContract,
  useWaitForTransactionReceipt,
  useAccount,
  useReadContract,
  useSwitchChain,
  useChainId,
  usePublicClient,
} from "wagmi";
<<<<<<< HEAD
import { parseEther, parseUnits, formatEther, formatUnits } from "viem";
import { formatNumber, nowSec } from "./lib/utils";
=======

// Add global styles
import "./buysell-styles.css";
import {
  parseEther,
  parseUnits,
  formatEther,
  formatUnits,
  zeroAddress,
} from "viem";
import { formatNumber } from "./lib/utils";
>>>>>>> 68228e2e
import { CoinsAbi, CoinsAddress } from "./constants/Coins";
import { ZAAMAbi, ZAAMAddress } from "./constants/ZAAM";
import { CoinchanAbi, CoinchanAddress } from "./constants/Coinchan";
import { Input } from "@/components/ui/input";
import { Button } from "@/components/ui/button";
import { Tabs, TabsList, TabsTrigger, TabsContent } from "@/components/ui/tabs";
import { mainnet } from "viem/chains";
import { handleWalletError } from "@/lib/errors";
import { useCoinData } from "./hooks/metadata";
import {
  formatImageURL,
  getAlternativeImageUrls,
} from "./hooks/metadata/coin-utils";
import {
  computePoolKey,
  DEADLINE_SEC,
  getAmountOut,
  SWAP_FEE,
  withSlippage,
} from "./lib/swap";
import {
  CheckTheChainAbi,
  CheckTheChainAddress,
} from "./constants/CheckTheChain";

export const BuySell = ({
  tokenId,
  name: propName,
  symbol: propSymbol,
}: {
  tokenId: bigint;
  name: string;
  symbol: string;
}) => {
  const [tab, setTab] = useState<"buy" | "sell">("buy");
  const [amount, setAmount] = useState("");
  const [txHash, setTxHash] = useState<`0x${string}`>();
  const [errorMessage, setErrorMessage] = useState<string | null>(null);
  const [swapFee, setSwapFee] = useState<bigint>(SWAP_FEE);
  const [isOwner, setIsOwner] = useState(false);

  const { address, isConnected } = useAccount();
  const { writeContractAsync, isPending } = useWriteContract();
  const { isSuccess } = useWaitForTransactionReceipt({ hash: txHash });
  const { switchChain } = useSwitchChain();
  const chainId = useChainId();
  const publicClient = usePublicClient({ chainId: mainnet.id });

  // Fetch coin data using our new hook
  const { coinData, marketCapEth, getDisplayValues } = useCoinData(tokenId);

  // Get display values with fallbacks
  const { name, symbol, description } = getDisplayValues();

  // Fetch the lockup info to determine the custom swap fee and owner
  useEffect(() => {
    if (!publicClient || !tokenId) return; // Removed address dependency so this works even when not connected

    let isMounted = true;

    const fetchLockupInfo = async () => {
      try {
        const lockup = (await publicClient.readContract({
          address: CoinchanAddress,
          abi: CoinchanAbi,
          functionName: "lockups",
          args: [tokenId],
        })) as readonly [string, number, number, boolean, bigint, bigint];

        if (!isMounted) return;

        // Extract values based on the Lockup struct layout: [owner, creation, unlock, vesting, swapFee, claimed]
        const [lockupOwner, , , , lockupSwapFee] = lockup;

        // Set the swap fee from lockup or use default if not available or zero
        const customSwapFee =
          lockupSwapFee && lockupSwapFee > 0n ? lockupSwapFee : SWAP_FEE;
        setSwapFee(customSwapFee);

        // Check if the current address is the owner (only if address is connected)
        if (address) {
          const isActualOwner =
            lockupOwner?.toLowerCase() === address.toLowerCase();
          setIsOwner(isActualOwner);
        }
      } catch (err) {
        console.error(
          `BuySell: Failed to fetch lockup info for token ${tokenId.toString()}:`,
          err,
        );
        // Use default swap fee if there's an error, but only if we haven't already set a custom fee
        if (isMounted) {
          setSwapFee(SWAP_FEE);
          setIsOwner(false);
        }
      }
    };

    fetchLockupInfo();

    return () => {
      isMounted = false;
    };
  }, [publicClient, tokenId, address]); // Keep address dependency for owner check

  // We already have reserves in the coinData, no need for a separate fetch
  const reserves = coinData
    ? {
        reserve0: coinData.reserve0,
        reserve1: coinData.reserve1,
      }
    : null;

  // Fetch ETH price in USD from CheckTheChain
  const { data: ethPriceData } = useReadContract({
    address: CheckTheChainAddress,
    abi: CheckTheChainAbi,
    functionName: "checkPrice",
    args: ["WETH"],
    chainId: mainnet.id,
    query: {
      // Refresh every 60 seconds
      staleTime: 60_000,
    },
  });

  const { data: balance } = useReadContract({
    address: CoinsAddress,
    abi: CoinsAbi,
    functionName: "balanceOf",
    args: address ? [address, tokenId] : undefined,
    chainId: mainnet.id,
  });

  // fetch allowance / operator state
  const { data: isOperator } = useReadContract({
    address: CoinsAddress,
    abi: CoinsAbi,
    functionName: "isOperator",
    args: address ? [address, ZAAMAddress] : undefined,
    chainId: mainnet.id,
  });

  // calculate the slippage‐adjusted estimate shown in the UI
  const estimated = useMemo(() => {
    if (!reserves || !reserves.reserve0 || !reserves.reserve1) return "0";
    try {
      if (tab === "buy") {
        const inWei = parseEther(amount || "0");
        const rawOut = getAmountOut(
          inWei,
          reserves.reserve0,
          reserves.reserve1,
          swapFee,
        );
        const minOut = withSlippage(rawOut);
        return formatUnits(minOut, 18);
      } else {
        const inUnits = parseUnits(amount || "0", 18);
        const rawOut = getAmountOut(
          inUnits,
          reserves.reserve1,
          reserves.reserve0,
          swapFee,
        );
        const minOut = withSlippage(rawOut);
        return formatEther(minOut);
      }
    } catch {
      return "0";
    }
  }, [amount, reserves, tab, swapFee]);

  // BUY using ETH → token
  const onBuy = async () => {
    if (!reserves || !address) return;

    // Clear any previous error message when starting a new transaction
    setErrorMessage(null);

    try {
      // Switch to mainnet if needed
      if (chainId !== mainnet.id) {
        await switchChain({ chainId: mainnet.id });
      }

      const amountInWei = parseEther(amount || "0");
      const rawOut = getAmountOut(
        amountInWei,
        reserves.reserve0,
        reserves.reserve1,
        swapFee,
      );
      const amountOutMin = withSlippage(rawOut);
      const deadline = nowSec() + BigInt(DEADLINE_SEC);

      const poolKey = computePoolKey(tokenId, swapFee);
      const hash = await writeContractAsync({
        address: ZAAMAddress,
        abi: ZAAMAbi,
        functionName: "swapExactIn",
        args: [poolKey, amountInWei, amountOutMin, true, address, deadline],
        value: amountInWei,
        chainId: mainnet.id,
      });
      setTxHash(hash);
    } catch (err) {
      // Use our utility to handle the error - only set error message for non-rejection errors
      const errorMsg = handleWalletError(err);
      if (errorMsg) {
        setErrorMessage(errorMsg);
      }
    }
  };

  // SELL using token → ETH
  const onSell = async () => {
    if (!reserves || !address) return;

    // Clear any previous error message when starting a new transaction
    setErrorMessage(null);

    try {
      // Switch to mainnet if needed
      if (chainId !== mainnet.id) {
        await switchChain({ chainId: mainnet.id });
      }

      const amountInUnits = parseUnits(amount || "0", 18);

      // ensure approval
      if (!isOperator) {
        try {
          await writeContractAsync({
            address: CoinsAddress,
            abi: CoinsAbi,
            functionName: "setOperator",
            args: [ZAAMAddress, true],
            chainId: mainnet.id,
          });
        } catch (approvalErr) {
          // Handle approval error separately
          const errorMsg = handleWalletError(approvalErr);
          if (errorMsg) {
            setErrorMessage(errorMsg);
          }
          // Exit early if there was an approval error
          return;
        }
      }

      const rawOut = getAmountOut(
        amountInUnits,
        reserves.reserve1,
        reserves.reserve0,
        swapFee,
      );
      const amountOutMin = withSlippage(rawOut);
      const deadline = nowSec() + BigInt(DEADLINE_SEC);

      const poolKey = computePoolKey(tokenId, swapFee);
      const hash = await writeContractAsync({
        address: ZAAMAddress,
        abi: ZAAMAbi,
        functionName: "swapExactIn",
        args: [poolKey, amountInUnits, amountOutMin, false, address, deadline],
        chainId: mainnet.id,
      });
      setTxHash(hash);
    } catch (err) {
      // Use our utility to handle the error - only set error message for non-rejection errors
      const errorMsg = handleWalletError(err);
      if (errorMsg) {
        setErrorMessage(errorMsg);
      }
    }
  };

  // Calculate market cap in USD
  const marketCapUsd = useMemo(() => {
    if (!marketCapEth || !ethPriceData) return null;

    // Using the string representation as it's likely already in the correct format
    const priceStr = ethPriceData[1];
    const ethPriceUsd = parseFloat(priceStr);

    // Check if the parsing was successful
    if (isNaN(ethPriceUsd) || ethPriceUsd === 0) return null;

    // Market cap in USD = market cap in ETH * ETH price in USD
    return marketCapEth * ethPriceUsd;
  }, [marketCapEth, ethPriceData]);

  // Use the display name and symbol
  const displayName = name || propName;
  const displaySymbol = symbol || propSymbol;

  // State for tracking image loading and errors
  const [imageLoaded, setImageLoaded] = useState(false);
  const [imageError, setImageError] = useState(false);
  const [currentImageUrl, setCurrentImageUrl] = useState<string | null>(null);
  const alternativeUrlsRef = useRef<string[]>([]);
  const attemptedUrlsRef = useRef<Set<string>>(new Set());

  // Determine the best image URL to use
  useEffect(() => {
    if (!coinData) return;

    let imageUrl = null;
    let imageSourceForAlternatives = "";
    setImageLoaded(false);
    setImageError(false);
    attemptedUrlsRef.current = new Set();

    // Try different sources in order of preference
    if (coinData.imageUrl) {
      imageUrl = coinData.imageUrl;
      imageSourceForAlternatives = coinData.imageUrl;
    } else if (coinData.metadata?.image) {
      imageUrl = formatImageURL(coinData.metadata.image);
      imageSourceForAlternatives = coinData.metadata.image;
    } else if (coinData.metadata?.image_url) {
      imageUrl = formatImageURL(coinData.metadata.image_url);
      imageSourceForAlternatives = coinData.metadata.image_url;
    } else if (coinData.metadata?.imageUrl) {
      imageUrl = formatImageURL(coinData.metadata.imageUrl);
      imageSourceForAlternatives = coinData.metadata.imageUrl;
    }

    // Generate alternative URLs for fallback
    if (imageSourceForAlternatives) {
      alternativeUrlsRef.current = getAlternativeImageUrls(
        imageSourceForAlternatives,
      );
    } else {
      alternativeUrlsRef.current = [];
    }

    setCurrentImageUrl(imageUrl);
    if (imageUrl) {
      attemptedUrlsRef.current.add(imageUrl);
    }
  }, [coinData]);

  // Handle image load error with fallback attempt
  const handleImageError = useCallback(() => {
    console.error(`Image failed to load for coin ${tokenId.toString()}`);

    // Try next alternative URL if available
    if (alternativeUrlsRef.current.length > 0) {
      // Find the first URL we haven't tried yet
      const nextUrl = alternativeUrlsRef.current.find(
        (url) => !attemptedUrlsRef.current.has(url),
      );

      if (nextUrl) {
        attemptedUrlsRef.current.add(nextUrl);
        setCurrentImageUrl(nextUrl);
        // Don't set error yet, we're trying an alternative
        return;
      }
    }

    // If we've exhausted all alternatives, mark as error
    setImageError(true);
  }, [tokenId]);

  return (
    <Tabs value={tab} onValueChange={(v) => setTab(v as "buy" | "sell")}>
      <div className="flex items-start gap-4 mb-4 p-4 border-muted border-2 bg-muted/10 text-muted-foreground rounded-lg">
        <div className="flex-shrink-0">
          <div className="w-16 h-16 relative">
            {/* Base colored circle (always visible) */}
            <div
              className={`w-full h-full flex bg-destructive text-background justify-center items-center rounded-full`}
            >
              {displaySymbol?.slice(0, 3)}
            </div>

            {/* Use enhanced image loading with fallbacks */}
            {!imageError && currentImageUrl && (
              <img
                src={currentImageUrl}
                alt={`${displaySymbol} logo`}
                className={`absolute inset-0 w-full h-full rounded-full object-cover transition-opacity duration-200 ${imageLoaded ? "opacity-100" : "opacity-0"}`}
                style={{ zIndex: 1 }}
                onLoad={() => setImageLoaded(true)}
                onError={handleImageError}
                loading="lazy"
              />
            )}
          </div>
        </div>
        <div className="flex flex-col flex-grow overflow-hidden">
          <div className="flex items-baseline space-x-2">
            <h3 className="text-lg font-medium truncate">{displayName}</h3>
            <span className="text-sm font-medium text-accent dark:text-accent">
              [{displaySymbol}]
            </span>
          </div>

          {/* Token ID in hex format and Etherscan link */}
          <div className="flex items-center mt-1 text-xs">
            <span className="font-medium text-secondary dark:text-chart-2 mr-1">ID: {tokenId.toString()} (0x{tokenId.toString(16)})</span>
            <a 
              href={`https://etherscan.io/token/0x${tokenId.toString(16)}`}
              target="_blank"
              rel="noopener noreferrer"
              className="text-primary hover:underline ml-2"
            >
              View on Etherscan
            </a>
          </div>

          {/* Description */}
          <p className="text-sm font-medium description-text mt-1 overflow-y-auto max-h-20">
            {description || "No description available"}
          </p>

          {/* Market Cap Estimation and Swap Fee */}
          <div className="mt-2 text-xs">
            <div className="flex flex-col gap-1">
              {/* Always show the swap fee, independent of market cap calculation */}
              <div className="flex items-center gap-1">
                <span className="font-medium dark:text-chart-2">Swap Fee:</span>
                {/* More precise conversion from basis points to percentage */}
                <span className="font-medium text-primary">
                  {(Number(swapFee) / 100).toFixed(2)}%
                </span>
                {isOwner && (
                  <span className="text-xs text-chart-2">
                    (You are the owner)
                  </span>
                )}
              </div>

              {/* Market Cap section */}
              {marketCapEth !== null && (
                <div className="flex items-center gap-1">
                  <span className="font-medium market-cap-text">
                    Est. Market Cap:
                  </span>
                  <span className="market-cap-text">{formatNumber(marketCapEth, 2)} ETH</span>
                  {marketCapUsd !== null ? (
                    <span className="ml-1 market-cap-text">
                      (~${formatNumber(marketCapUsd, 0)})
                    </span>
                  ) : ethPriceData ? (
                    <span className="ml-1 market-cap-text">
                      (USD price processing...)
                    </span>
                  ) : (
                    <span className="ml-1 market-cap-text">
                      (ETH price unavailable)
                    </span>
                  )}
                </div>
              )}
            </div>

            {/* Token URI link if available */}
            {coinData?.tokenURI && coinData.tokenURI !== "N/A" && (
              <div className="mt-1">
                <a
                  href={
                    coinData.tokenURI.startsWith("ipfs://")
                      ? `https://content.wrappr.wtf/ipfs/${coinData.tokenURI.slice(7)}`
                      : coinData.tokenURI
                  }
                  target="_blank"
                  rel="noopener noreferrer"
                  className="text-xs text-primary hover:underline"
                >
                  View Token Metadata
                </a>
              </div>
            )}
          </div>
        </div>
      </div>

      <TabsList>
        <TabsTrigger value="buy">
          Buy {displayName} [{displaySymbol}]
        </TabsTrigger>
        <TabsTrigger value="sell">
          Sell {displayName} [{displaySymbol}]
        </TabsTrigger>
      </TabsList>

      <TabsContent value="buy">
        <div className="flex flex-col gap-2">
          <span className="text-sm font-medium text-green-700">Using ETH</span>
          <Input
            type="number"
            placeholder="Amount ETH"
            value={amount}
            min="0"
            step="any"
            onChange={(e) => setAmount(e.currentTarget.value)}
          />
          <span className="text-sm font-medium text-green-800">
            You will receive ~ {estimated} {displaySymbol}
          </span>
          <Button
            onClick={onBuy}
            disabled={!isConnected || isPending || !amount}
            variant="default"
            className="bg-green-600 hover:bg-green-700 text-white font-bold"
          >
            {isPending ? "Buying…" : `Buy ${displaySymbol}`}
          </Button>
        </div>
      </TabsContent>

      <TabsContent value="sell">
        <div className="flex flex-col gap-2">
          <span className="text-sm font-medium text-accent dark:text-accent">
            Using {displaySymbol}
          </span>
          <div className="relative">
            <Input
              type="number"
              placeholder={`Amount ${displaySymbol}`}
              value={amount}
              min="0"
              step="any"
              onChange={(e) => setAmount(e.currentTarget.value)}
            />
          </div>
          <div className="flex flex-col gap-2">
            <span className="text-sm font-medium">You will receive ~ {estimated} ETH</span>
            {balance !== undefined ? (
              <button
                className="self-end text-sm font-medium text-chart-2 dark:text-chart-2 hover:text-primary transition-colors"
                onClick={() => setAmount(formatUnits(balance, 18))}
              >
                MAX ({formatUnits(balance, 18)})
              </button>
            ) : (
              <button
                className="self-end text-sm font-medium text-chart-2 dark:text-chart-2"
                disabled={!balance}
              >
                MAX
              </button>
            )}
          </div>
          <Button
            onClick={onSell}
            disabled={!isConnected || isPending || !amount}
            variant="outline"
            className="dark:border-accent dark:text-accent dark:hover:bg-accent/10"
          >
            {isPending ? "Selling…" : `Sell ${displaySymbol}`}
          </Button>
        </div>
      </TabsContent>

      {errorMessage && (
        <p className="text-destructive text-sm">{errorMessage}</p>
      )}
      {isSuccess && <p className="text-chart-2 text-sm">Tx confirmed!</p>}
    </Tabs>
  );
};<|MERGE_RESOLUTION|>--- conflicted
+++ resolved
@@ -8,22 +8,8 @@
   useChainId,
   usePublicClient,
 } from "wagmi";
-<<<<<<< HEAD
 import { parseEther, parseUnits, formatEther, formatUnits } from "viem";
 import { formatNumber, nowSec } from "./lib/utils";
-=======
-
-// Add global styles
-import "./buysell-styles.css";
-import {
-  parseEther,
-  parseUnits,
-  formatEther,
-  formatUnits,
-  zeroAddress,
-} from "viem";
-import { formatNumber } from "./lib/utils";
->>>>>>> 68228e2e
 import { CoinsAbi, CoinsAddress } from "./constants/Coins";
 import { ZAAMAbi, ZAAMAddress } from "./constants/ZAAM";
 import { CoinchanAbi, CoinchanAddress } from "./constants/Coinchan";

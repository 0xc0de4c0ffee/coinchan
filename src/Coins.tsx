import { useState, useCallback, useMemo } from "react";
import { ExplorerGrid } from "./ExplorerGrid";
import { usePagedCoins } from "./hooks/metadata";
<<<<<<< HEAD
import { debounce } from "@/lib/utils";
=======
import { useCoinsData } from "./hooks/metadata/use-coins-data";
import { useChronologicalCoins } from "./hooks/use-chronological-coins";
import { debounce } from "./utils";
>>>>>>> 68228e2e
import { SearchIcon } from "lucide-react";
import { CoinData } from "./hooks/metadata/coin-utils";

// Page size for pagination
const PAGE_SIZE = 20;

export const Coins = () => {
  /* ------------------------------------------------------------------
   *  Local state
   * ------------------------------------------------------------------ */
  const [searchQuery, setSearchQuery] = useState("");
  const [sortType, setSortType] = useState<"liquidity" | "recency">("liquidity");
  const [sortOrder, setSortOrder] = useState<"asc" | "desc">("desc");

  /* ------------------------------------------------------------------
   *  Paged & global coin data
   * ------------------------------------------------------------------ */
  const {
    coins,
    allCoins,
    page,
    goToNextPage,
    isLoading,
    setPage,
  } = usePagedCoins(PAGE_SIZE);

  /* ------------------------------------------------------------------
   *  Search handling
   * ------------------------------------------------------------------ */
  // 1) memoize the trimmed query
  const trimmedQuery = useMemo(
    () => searchQuery.trim().toLowerCase(),
    [searchQuery],
  );

  // 2) derive `searchResults` (and "active" flag) purely from inputs
  const searchResults = useMemo(() => {
    if (!trimmedQuery) return [];

    // Use the full dataset when it's loaded, fall back to paged data while waiting
    const dataToSearch = allCoins && allCoins.length > 0 ? allCoins : coins;

    return dataToSearch.filter((coin) => {
      // Split the search query into words for multi-term searching
      const searchTerms = trimmedQuery
        .split(/\s+/)
        .filter((term) => term.length > 0);

      // If no valid search terms, return empty results
      if (searchTerms.length === 0) return false;

      // Check each property with null/undefined handling
      const coinId = String(coin.coinId || "");
      const symbol = (coin.symbol || "").toLowerCase();
      const name = (coin.name || "").toLowerCase();
      const description = (coin.description || "").toLowerCase();

      // Check if ALL search terms match at least one property (AND logic between terms)
      return searchTerms.every((term) => {
        return (
          coinId.includes(term) ||
          symbol.includes(term) ||
          name.includes(term) ||
          description.includes(term) ||
          // Add fuzzy matching for common symbols
          symbol.replace(/[^a-z0-9]/g, "").includes(term) ||
          // Match word boundaries in name and description
          name.match(new RegExp(`\\b${term}`, "i")) ||
          description.match(new RegExp(`\\b${term}`, "i"))
        );
      });
    });
  }, [trimmedQuery, allCoins, coins]);

  const isSearchActive = Boolean(trimmedQuery);

  const resetSearch = useCallback(() => {
    setSearchQuery("");
  }, []);

  /* ------------------------------------------------------------------
   *  Debounced pagination handlers to prevent rapid clicks
   * ------------------------------------------------------------------ */
  const debouncedNextPage = useMemo(
    () => debounce(goToNextPage, 350),
    [goToNextPage],
  );

  // Fix for previous page bug - force setting the page directly to ensure correct navigation
  const debouncedPrevPage = useMemo(
    () => debounce(() => {
      if (page > 0) {
        setPage(page - 1);
      }
    }, 350),
    [page, setPage],
  );

  /* ------------------------------------------------------------------
   *  Get all coins for sorting
   * ------------------------------------------------------------------ */
  const { data: allCoinsUnpaged = [] } = useCoinsData();

  /* ------------------------------------------------------------------
   *  Get chronological coin IDs directly from the contract for accurate recency sorting
   * ------------------------------------------------------------------ */
  const { data: chronologicalCoinIds = [], isLoading: isChronologicalLoading } = useChronologicalCoins();

  /* ------------------------------------------------------------------
   *  Sorting handlers
   * ------------------------------------------------------------------ */
  // Function to ensure we have chronological data
  const { refetch: refetchChronologicalData } = useChronologicalCoins();
  
  const handleSortTypeChange = useCallback((newSortType: "liquidity" | "recency") => {
    setSortType(newSortType);
    // Reset to page 1 when changing sort type
    if (sortType !== newSortType) {
      setPage(0);
      
      // If switching to recency sort type, ensure we have the chronological data
      if (newSortType === "recency" && (!chronologicalCoinIds || chronologicalCoinIds.length === 0)) {
        // Explicitly trigger a refetch to ensure we have the data
        refetchChronologicalData();
      }
    }
  }, [sortType, setPage, chronologicalCoinIds, refetchChronologicalData]);

  const handleSortOrderChange = useCallback((newSortOrder: "asc" | "desc") => {
    setSortOrder(newSortOrder);
  }, []);

  /* ------------------------------------------------------------------
   *  Apply sorting to coins based on sort type and order
   * ------------------------------------------------------------------ */
  const sortCoins = useCallback(
    (coinsToSort: CoinData[]): CoinData[] => {
      if (!coinsToSort || coinsToSort.length === 0) return [];
      
      // Filter out invalid coins (with ID 0 or undefined/null IDs)
      // This prevents the "Token 0" issue by removing problematic entries
      const validCoins = coinsToSort.filter(coin => 
        coin && coin.coinId !== undefined && coin.coinId !== null && 
        Number(coin.coinId) > 0 // Explicitly exclude ID 0
      );
      
      // If all coins were filtered out, return empty array
      if (validCoins.length === 0) return [];
      
      // Always create a copy to avoid mutating the original array
      const coinsCopy = [...validCoins];

      if (sortType === "liquidity") {
        // Sort by ETH liquidity (reserve0)
        // Note: The indexer already returns data sorted by reserve0 in descending order,
        // but we re-sort here to ensure consistency and to handle the ascending case
        return coinsCopy.sort((a, b) => {
          // Safely convert to numbers, handling potential null/undefined values
          const aLiquidity = a?.reserve0 ? Number(a.reserve0) : 0;
          const bLiquidity = b?.reserve0 ? Number(b.reserve0) : 0;
          
          // If liquidity values are identical, use coinId as secondary sort
          if (aLiquidity === bLiquidity) {
            const aId = Number(a.coinId);
            const bId = Number(b.coinId);
            return bId - aId; // Secondary sort by coinId (newest first)
          }
          
          return sortOrder === "asc"
            ? aLiquidity - bLiquidity  // Ascending (lowest liquidity first)
            : bLiquidity - aLiquidity; // Descending (highest liquidity first)
        });
      } else {
        // For recency sorting, there are two approaches:
        
        // 1. If we have chronological data from the contract, use that for accurate ordering
        if (chronologicalCoinIds && chronologicalCoinIds.length > 0) {
          // Create a map of coinId -> index in the chronological array
          // This gives us the true chronological position of each coin
          const chronologicalMap = new Map<string, number>();
          chronologicalCoinIds.forEach((id, index) => {
            // Skip undefined or zero IDs
            if (id !== undefined && id > 0n) {
              chronologicalMap.set(String(id), index);
            }
          });
          
          return coinsCopy.sort((a, b) => {
            // This check should be redundant due to filtering above,
            // but keeping it for extra safety
            if (!a?.coinId || !b?.coinId || Number(a.coinId) === 0 || Number(b.coinId) === 0) {
              return 0;
            }
            
            // Get the chronological positions (or high value as fallback)
            const aIndex = chronologicalMap.get(String(a.coinId)) ?? Number.MAX_SAFE_INTEGER;
            const bIndex = chronologicalMap.get(String(b.coinId)) ?? Number.MAX_SAFE_INTEGER;
            
            // Sort by chronological index, with ascending/descending option
            return sortOrder === "asc" 
              ? aIndex - bIndex  // Ascending (oldest first - lower index)
              : bIndex - aIndex; // Descending (newest first - higher index)
          });
        } 
        // 2. Fallback to numeric coinId comparison if chronological data isn't available
        else {
          return coinsCopy.sort((a, b) => {
            // This check should be redundant due to filtering above
            if (!a?.coinId || !b?.coinId || Number(a.coinId) === 0 || Number(b.coinId) === 0) {
              return 0;
            }
            
            const aId = Number(a.coinId);
            const bId = Number(b.coinId);
            
            return sortOrder === "asc" 
              ? aId - bId  // Ascending (oldest first - assuming lower IDs are older)
              : bId - aId; // Descending (newest first - assuming higher IDs are newer)
          });
        }
      }
    },
    [sortType, sortOrder, chronologicalCoinIds]
  );

  /* ------------------------------------------------------------------
   *  Helper to filter out invalid coins (like Token 0)
   * ------------------------------------------------------------------ */
  const filterValidCoins = useCallback((coinsList: CoinData[]): CoinData[] => {
    return coinsList.filter(coin => 
      coin && coin.coinId !== undefined && coin.coinId !== null && 
      Number(coin.coinId) > 0 // Exclude ID 0 and any negative IDs
    );
  }, []);
  
  /* ------------------------------------------------------------------
   *  Data for ExplorerGrid
   * ------------------------------------------------------------------ */
  const displayCoins = useMemo(() => {
    // Safety checks for undefined data and filter out invalid coins
    const validCoins = filterValidCoins(coins || []);
    const validAllCoins = filterValidCoins(allCoinsUnpaged || []);
    const validSearchResults = filterValidCoins(searchResults || []);
    
    // Calculate starting and ending indices for pagination
    const startIdx = page * PAGE_SIZE;
    const endIdx = startIdx + PAGE_SIZE;
    
    let result: CoinData[] = [];
    
    if (isSearchActive) {
      // For search results, apply sorting to the search results
      const sortedResults = sortCoins(validSearchResults);
      
      // Paginate search results if there are many of them (optional)
      if (sortedResults.length > PAGE_SIZE * 2) {
        result = sortedResults.slice(startIdx, endIdx);
      } else {
        result = sortedResults;
      }
    } else {
      // For both recency and liquidity sorting, use the complete dataset for consistent sorting
      if (validAllCoins.length > 0) {
        // Apply sorting to the complete dataset
        const allSorted = sortCoins(validAllCoins);
        // Paginate the sorted results
        result = allSorted.slice(startIdx, endIdx);
      } else {
        // Fallback to paginated data if full dataset isn't available yet
        // This ensures we at least have something to display while loading
        result = sortCoins(validCoins);
      }
    }
    
    // Final safety check to ensure no invalid coins make it to the display
    return result.filter(coin => coin && Number(coin.coinId) > 0);
  }, [isSearchActive, searchResults, sortType, sortOrder, allCoinsUnpaged, coins, sortCoins, page, PAGE_SIZE, filterValidCoins]);

  /* ------------------------------------------------------------------
   *  Render – trade view OR explorer grid
   * ------------------------------------------------------------------ */
  return (
    <>
      {/* Main grid with search bar passed as prop */}
      <ExplorerGrid
        coins={displayCoins}
        total={isSearchActive 
          ? (filterValidCoins(searchResults || []).length) 
          : (filterValidCoins(sortType === "recency" ? (allCoinsUnpaged || []) : (allCoins || [])).length)
        }
        canPrev={!isSearchActive && page > 0}
        canNext={!isSearchActive && ((page + 1) * PAGE_SIZE < filterValidCoins(sortType === "recency" ? (allCoinsUnpaged || []) : (allCoins || [])).length)}
        onPrev={debouncedPrevPage}
        onNext={debouncedNextPage}
        isLoading={isLoading || (sortType === "recency" && isChronologicalLoading)}
        currentPage={page + 1}
        totalPages={Math.max(1, Math.ceil(
          (isSearchActive 
            ? filterValidCoins(searchResults || []).length 
            : filterValidCoins(sortType === "recency" ? (allCoinsUnpaged || []) : (allCoins || [])).length
          ) / PAGE_SIZE
        ))}
        isSearchActive={isSearchActive}
        sortType={sortType}
        sortOrder={sortOrder}
        onSortTypeChange={handleSortTypeChange}
        onSortOrderChange={handleSortOrderChange}
        /* Unused variables removed from usePagedCoins destructuring:
         * - total (replaced with direct filtered counts)
         * - totalPages
         * - hasNext (renamed to hasNextPage)
         * - hasPrev (renamed to hasPreviousPage)
         */
        searchBar={
          <div className="relative">
            <input
              type="text"
              placeholder="Search by symbol or ID…"
              value={searchQuery}
              onChange={(e) => setSearchQuery(e.target.value)}
              className="w-full sm:w-56 p-1 pl-7 border border-primary rounded-md focus:outline-none focus:ring-1 focus:ring-accent text-sm"
            />
            {searchQuery && (
              <button
                onClick={resetSearch}
                className="absolute right-2 top-1/2 -translate-y-1/2 w-4 h-4 text-gray-400 hover:text-gray-600"
                aria-label="Clear search"
              >
                ✕
              </button>
            )}
            <SearchIcon className="absolute left-2 top-1/2 -translate-y-1/2 w-3.5 h-3.5 text-gray-400" />
          </div>
        }
        searchResults={
          isSearchActive
            ? `Showing ${searchResults.length} result${searchResults.length !== 1 ? "s" : ""}`
            : ""
        }
      />
    </>
  );
};

export default Coins;<|MERGE_RESOLUTION|>--- conflicted
+++ resolved
@@ -1,13 +1,8 @@
 import { useState, useCallback, useMemo } from "react";
 import { ExplorerGrid } from "./ExplorerGrid";
 import { usePagedCoins } from "./hooks/metadata";
-<<<<<<< HEAD
-import { debounce } from "@/lib/utils";
-=======
 import { useCoinsData } from "./hooks/metadata/use-coins-data";
 import { useChronologicalCoins } from "./hooks/use-chronological-coins";
-import { debounce } from "./utils";
->>>>>>> 68228e2e
 import { SearchIcon } from "lucide-react";
 import { CoinData } from "./hooks/metadata/coin-utils";
 

import { useState, useEffect, useCallback } from "react";
import { ExplorerGrid } from "./ExplorerGrid";
import { TradeView } from "./TradeView";
import { usePagedCoins } from "./hooks/metadata";
import { useGlobalCoinsData, type CoinData } from "./hooks/metadata";

// Page size for pagination
const PAGE_SIZE = 20;

export const Coins = () => {
  // Search state
  const [searchQuery, setSearchQuery] = useState("");
  
  // Separate state for filtered coins to avoid dependencies on trade navigation
  const [searchResults, setSearchResults] = useState<CoinData[]>([]);
  const [isSearchActive, setIsSearchActive] = useState(false);

  // Use our paged coins hook for efficient data fetching
  const { 
    coins, 
    total, 
    page, 
    totalPages, 
    hasNextPage, 
    hasPreviousPage, 
    goToNextPage, 
    goToPreviousPage, 
    isLoading
  } = usePagedCoins(PAGE_SIZE);

  // Get access to all coins for global search
  const { allCoins, isLoading: isGlobalLoading } = useGlobalCoinsData();

  // Which coin is being traded
  const [selectedTokenId, setSelectedTokenId] = useState<bigint | null>(null);

<<<<<<< HEAD
  // Event handlers
  const openTrade = (id: bigint) => setSelectedTokenId(id);
  const closeTrade = () => setSelectedTokenId(null);

  // If a token is selected, show the trade view
  // FIX: Moved TradeView rendering out of conditional return to maintain consistent hook execution.
  // Hooks like useState and useMemo must run unconditionally at the top level in React components.
  const tradeView = selectedTokenId !== null ? (
    <TradeView tokenId={selectedTokenId} onBack={closeTrade} />
  ) : null;

  // Filter coins based on search query
  const filteredCoins = useMemo(() => {
    if (!searchQuery.trim()) {
      // When no search, use the paginated coins
      return coins;
    }

    // When searching, use the full dataset if available
    const dataToSearch = allCoins && allCoins.length > 0 ? allCoins : coins;

    const query = searchQuery.toLowerCase().trim();
    return dataToSearch.filter((coin) => {
      // Search by coin ID
      if (coin.coinId.toString().includes(query)) return true;

      // Search by symbol (if available)
      if (coin.symbol && coin.symbol.toLowerCase().includes(query)) return true;

      // Search by name (if available)
      if (coin.name && coin.name.toLowerCase().includes(query)) return true;

=======
  // Run search when query changes
  useEffect(() => {
    const trimmedQuery = searchQuery.trim().toLowerCase();
    
    if (!trimmedQuery) {
      setSearchResults([]);
      setIsSearchActive(false);
      return;
    }
    
    setIsSearchActive(true);
    
    // When searching, use the full dataset if available
    const dataToSearch = allCoins && allCoins.length > 0 ? allCoins : coins;
    
    const results = dataToSearch.filter((coin) => {
      // Search by coin ID
      if (coin.coinId.toString().includes(trimmedQuery)) return true;
      
      // Search by symbol (if available)
      if (coin.symbol && coin.symbol.toLowerCase().includes(trimmedQuery)) return true;
      
      // Search by name (if available)
      if (coin.name && coin.name.toLowerCase().includes(trimmedQuery)) return true;
      
>>>>>>> b5895af6
      return false;
    });
    
    setSearchResults(results);
  }, [searchQuery, allCoins, coins]);

  // Reset search state when closing trade view
  const resetSearch = useCallback(() => {
    setSearchQuery("");
    setSearchResults([]);
    setIsSearchActive(false);
  }, []);

  // Event handlers
  const openTrade = (id: bigint) => {
    // Save the ID first, then clear search state
    setSelectedTokenId(id);
    
    // Clear search to prevent state issues
    resetSearch();
  };
  
  const closeTrade = () => {
    setSelectedTokenId(null);
  };

  // If a token is selected, show the trade view
  if (selectedTokenId !== null) {
    return <TradeView tokenId={selectedTokenId} onBack={closeTrade} />;
  }

  // Get the coins to display - either search results or paginated coins
  const displayCoins = isSearchActive ? searchResults : coins;
  
  // Calculate offset for display purposes
  const offset = page * PAGE_SIZE;

  // Log data to help with debugging
  console.log(`Coins component rendering: ${coins.length} coins on page ${page + 1} of ${totalPages}`);
  
  if (isSearchActive) {
    console.log(`Search mode active with ${searchResults.length} results for query "${searchQuery}"`);
  }

  // Check if we have metadata in the coins
  const coinsWithMetadata = coins.filter((coin) => coin.metadata !== null).length;
  const coinsWithImages = coins.filter((coin) => coin.imageUrl !== null).length;
  console.log(
    `Coins with metadata: ${coinsWithMetadata}/${coins.length}, Coins with images: ${coinsWithImages}/${coins.length}`,
  );

  // Show the explorer grid
  return tradeView || (
    <>
      <div className="flex justify-between items-center mb-2">
        <div className="text-sm text-gray-500">
<<<<<<< HEAD
          {isSearchMode
            ? `Showing ${filteredCoins.length} result${filteredCoins.length !== 1 ? 's' : ''}`
=======
          {isSearchActive 
            ? `Showing ${searchResults.length} result${searchResults.length !== 1 ? 's' : ''}`
>>>>>>> b5895af6
            : `Page ${page + 1} of ${totalPages} • Showing items ${offset + 1}-${Math.min(offset + coins.length, total)} of ${total}`
          }
        </div>

        {/* Search input */}
        <div className="relative">
          <input
            type="text"
            placeholder="Search by symbol or ID..."
            value={searchQuery}
            onChange={(e) => setSearchQuery(e.target.value)}
            className="w-full sm:w-56 p-1 pl-7 border border-red-300 rounded-md focus:outline-none focus:ring-1 focus:ring-red-500 text-sm"
          />
          {searchQuery && (
            <button 
              onClick={resetSearch}
              className="absolute right-2 top-1/2 -translate-y-1/2 w-4 h-4 text-gray-400 hover:text-gray-600"
              aria-label="Clear search"
            >
              ✕
            </button>
          )}
          <svg
            className="absolute left-2 top-1/2 -translate-y-1/2 w-3.5 h-3.5 text-gray-400"
            fill="none"
            stroke="currentColor"
            viewBox="0 0 24 24"
          >
            <path
              strokeLinecap="round"
              strokeLinejoin="round"
              strokeWidth="2"
              d="M21 21l-6-6m2-5a7 7 0 11-14 0 7 7 0 0114 0z"
            />
          </svg>
        </div>
      </div>

      <ExplorerGrid
        coins={displayCoins}
        total={isSearchActive ? searchResults.length : total}
        canPrev={!isSearchActive && hasPreviousPage}
        canNext={!isSearchActive && hasNextPage}
        onPrev={goToPreviousPage}
        onNext={goToNextPage}
        onTrade={openTrade}
        isLoading={isLoading || (isSearchActive && isGlobalLoading)}
        currentPage={page + 1}
        totalPages={totalPages}
        isSearchActive={isSearchActive}
      />
    </>
  );
};

export default Coins;<|MERGE_RESOLUTION|>--- conflicted
+++ resolved
@@ -1,4 +1,4 @@
-import { useState, useEffect, useCallback } from "react";
+import { useState, useEffect, useCallback, useMemo } from "react";
 import { ExplorerGrid } from "./ExplorerGrid";
 import { TradeView } from "./TradeView";
 import { usePagedCoins } from "./hooks/metadata";
@@ -34,40 +34,23 @@
   // Which coin is being traded
   const [selectedTokenId, setSelectedTokenId] = useState<bigint | null>(null);
 
-<<<<<<< HEAD
-  // Event handlers
-  const openTrade = (id: bigint) => setSelectedTokenId(id);
-  const closeTrade = () => setSelectedTokenId(null);
+  // Reset search state
+  const resetSearch = useCallback(() => {
+    setSearchQuery("");
+    setSearchResults([]);
+    setIsSearchActive(false);
+  }, []);
 
-  // If a token is selected, show the trade view
-  // FIX: Moved TradeView rendering out of conditional return to maintain consistent hook execution.
-  // Hooks like useState and useMemo must run unconditionally at the top level in React components.
-  const tradeView = selectedTokenId !== null ? (
-    <TradeView tokenId={selectedTokenId} onBack={closeTrade} />
-  ) : null;
+  // Event handlers - defined early and consistently
+  const openTrade = useCallback((id: bigint) => {
+    setSelectedTokenId(id);
+    resetSearch();
+  }, [resetSearch]);
+  
+  const closeTrade = useCallback(() => {
+    setSelectedTokenId(null);
+  }, []);
 
-  // Filter coins based on search query
-  const filteredCoins = useMemo(() => {
-    if (!searchQuery.trim()) {
-      // When no search, use the paginated coins
-      return coins;
-    }
-
-    // When searching, use the full dataset if available
-    const dataToSearch = allCoins && allCoins.length > 0 ? allCoins : coins;
-
-    const query = searchQuery.toLowerCase().trim();
-    return dataToSearch.filter((coin) => {
-      // Search by coin ID
-      if (coin.coinId.toString().includes(query)) return true;
-
-      // Search by symbol (if available)
-      if (coin.symbol && coin.symbol.toLowerCase().includes(query)) return true;
-
-      // Search by name (if available)
-      if (coin.name && coin.name.toLowerCase().includes(query)) return true;
-
-=======
   // Run search when query changes
   useEffect(() => {
     const trimmedQuery = searchQuery.trim().toLowerCase();
@@ -93,37 +76,17 @@
       // Search by name (if available)
       if (coin.name && coin.name.toLowerCase().includes(trimmedQuery)) return true;
       
->>>>>>> b5895af6
       return false;
     });
     
     setSearchResults(results);
   }, [searchQuery, allCoins, coins]);
 
-  // Reset search state when closing trade view
-  const resetSearch = useCallback(() => {
-    setSearchQuery("");
-    setSearchResults([]);
-    setIsSearchActive(false);
-  }, []);
-
-  // Event handlers
-  const openTrade = (id: bigint) => {
-    // Save the ID first, then clear search state
-    setSelectedTokenId(id);
-    
-    // Clear search to prevent state issues
-    resetSearch();
-  };
-  
-  const closeTrade = () => {
-    setSelectedTokenId(null);
-  };
-
-  // If a token is selected, show the trade view
-  if (selectedTokenId !== null) {
-    return <TradeView tokenId={selectedTokenId} onBack={closeTrade} />;
-  }
+  // FIX: Moved TradeView rendering out of conditional return to maintain consistent hook execution.
+  // Hooks like useState and useEffect must run unconditionally at the top level in React components.
+  const tradeView = selectedTokenId !== null ? (
+    <TradeView tokenId={selectedTokenId} onBack={closeTrade} />
+  ) : null;
 
   // Get the coins to display - either search results or paginated coins
   const displayCoins = isSearchActive ? searchResults : coins;
@@ -145,18 +108,13 @@
     `Coins with metadata: ${coinsWithMetadata}/${coins.length}, Coins with images: ${coinsWithImages}/${coins.length}`,
   );
 
-  // Show the explorer grid
+  // Show the trade view or explorer grid
   return tradeView || (
     <>
       <div className="flex justify-between items-center mb-2">
         <div className="text-sm text-gray-500">
-<<<<<<< HEAD
-          {isSearchMode
-            ? `Showing ${filteredCoins.length} result${filteredCoins.length !== 1 ? 's' : ''}`
-=======
           {isSearchActive 
             ? `Showing ${searchResults.length} result${searchResults.length !== 1 ? 's' : ''}`
->>>>>>> b5895af6
             : `Page ${page + 1} of ${totalPages} • Showing items ${offset + 1}-${Math.min(offset + coins.length, total)} of ${total}`
           }
         </div>
